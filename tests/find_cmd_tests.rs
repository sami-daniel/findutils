--- conflicted
+++ resolved
@@ -407,7 +407,6 @@
         .success();
 }
 
-<<<<<<< HEAD
 #[cfg(unix)]
 #[serial(working_dir)]
 #[test]
@@ -423,7 +422,25 @@
     Command::cargo_bin("find")
         .expect("found binary")
         .args(&["test_data", "-inum", &inum])
-=======
+        .assert()
+        .success()
+        .stderr(predicate::str::is_empty())
+        .stdout(predicate::str::contains("abbbc"));
+}
+
+#[cfg(unix)]
+#[serial(working_dir)]
+#[test]
+fn find_links() {
+    Command::cargo_bin("find")
+        .expect("found binary")
+        .args(&["test_data", "-links", "1"])
+        .assert()
+        .success()
+        .stderr(predicate::str::is_empty())
+        .stdout(predicate::str::contains("abbbc"));
+}
+
 #[serial(working_dir)]
 #[test]
 fn find_mount_xdev() {
@@ -433,27 +450,14 @@
     Command::cargo_bin("find")
         .expect("found binary")
         .args(&["test_data", "-mount"])
->>>>>>> a9241678
         .assert()
         .success()
         .stderr(predicate::str::is_empty())
         .stdout(predicate::str::contains("abbbc"));
-<<<<<<< HEAD
-}
-
-#[cfg(unix)]
-#[serial(working_dir)]
-#[test]
-fn find_links() {
-    Command::cargo_bin("find")
-        .expect("found binary")
-        .args(&["test_data", "-links", "1"])
-=======
 
     Command::cargo_bin("find")
         .expect("found binary")
         .args(&["test_data", "-xdev"])
->>>>>>> a9241678
         .assert()
         .success()
         .stderr(predicate::str::is_empty())
